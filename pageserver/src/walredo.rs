--- conflicted
+++ resolved
@@ -17,28 +17,6 @@
 //! records. It achieves it by dropping privileges before replaying
 //! any WAL records, so that even if an attacker hijacks the Postgres
 //! process, he cannot escape out of it.
-<<<<<<< HEAD
-//!
-use anyhow::Context;
-use byteorder::{ByteOrder, LittleEndian};
-use bytes::{BufMut, Bytes, BytesMut};
-use pageserver_api::shard::TenantShardId;
-use serde::Serialize;
-use std::collections::VecDeque;
-use std::io;
-use std::ops::{Deref, DerefMut};
-use std::os::unix::prelude::CommandExt;
-use std::process::Stdio;
-use std::process::{Child, Command};
-use std::sync::{Arc, RwLock};
-use std::time::Duration;
-use std::time::Instant;
-use tokio::io::{AsyncReadExt, AsyncWriteExt};
-use tracing::*;
-use utils::poison::Poison;
-use utils::{bin_ser::BeSer, lsn::Lsn};
-=======
->>>>>>> b0aff041
 
 /// Process lifecycle and abstracction for the IPC protocol.
 mod process;
@@ -53,41 +31,6 @@
 };
 use crate::repository::Key;
 use crate::walrecord::NeonWalRecord;
-<<<<<<< HEAD
-
-use pageserver_api::key::{key_to_rel_block, key_to_slru_block};
-use pageserver_api::reltag::{RelTag, SlruKind};
-use postgres_ffi::pg_constants;
-use postgres_ffi::relfile_utils::VISIBILITYMAP_FORKNUM;
-use postgres_ffi::v14::nonrelfile_utils::{
-    mx_offset_to_flags_bitshift, mx_offset_to_flags_offset, mx_offset_to_member_offset,
-    transaction_id_set_status,
-};
-use postgres_ffi::BLCKSZ;
-
-///
-/// `RelTag` + block number (`blknum`) gives us a unique id of the page in the cluster.
-///
-/// In Postgres `BufferTag` structure is used for exactly the same purpose.
-/// [See more related comments here](https://github.com/postgres/postgres/blob/99c5852e20a0987eca1c38ba0c09329d4076b6a0/src/include/storage/buf_internals.h#L91).
-///
-#[derive(Debug, PartialEq, Eq, PartialOrd, Ord, Clone, Copy, Serialize)]
-pub(crate) struct BufferTag {
-    pub rel: RelTag,
-    pub blknum: u32,
-}
-
-struct ProcessInput {
-    stdin: tokio::process::ChildStdin,
-    n_requests: usize,
-}
-
-struct ProcessOutput {
-    stdout: tokio::process::ChildStdout,
-    pending_responses: VecDeque<Option<Bytes>>,
-    n_processed_responses: usize,
-}
-=======
 use anyhow::Context;
 use bytes::{Bytes, BytesMut};
 use pageserver_api::key::key_to_rel_block;
@@ -98,7 +41,6 @@
 use std::time::Instant;
 use tracing::*;
 use utils::lsn::Lsn;
->>>>>>> b0aff041
 
 ///
 /// This is the real implementation that uses a Postgres process to
@@ -289,12 +231,8 @@
 
             // Relational WAL records are applied using wal-redo-postgres
             let result = proc
-<<<<<<< HEAD
-                .apply_wal_records(buf_tag, &base_img, records)
+                .apply_wal_records(rel, blknum, &base_img, records)
                 .await
-=======
-                .apply_wal_records(rel, blknum, &base_img, records, wal_redo_timeout)
->>>>>>> b0aff041
                 .context("apply_wal_records");
 
             let duration = started_at.elapsed();
@@ -427,513 +365,6 @@
     }
 }
 
-<<<<<<< HEAD
-///
-/// Command with ability not to give all file descriptors to child process
-///
-trait CloseFileDescriptors: CommandExt {
-    ///
-    /// Close file descriptors (other than stdin, stdout, stderr) in child process
-    ///
-    fn close_fds(&mut self) -> &mut Command;
-}
-
-impl<C: CommandExt> CloseFileDescriptors for C {
-    fn close_fds(&mut self) -> &mut Command {
-        // SAFETY: Code executed inside pre_exec should have async-signal-safety,
-        // which means it should be safe to execute inside a signal handler.
-        // The precise meaning depends on platform. See `man signal-safety`
-        // for the linux definition.
-        //
-        // The set_fds_cloexec_threadsafe function is documented to be
-        // async-signal-safe.
-        //
-        // Aside from this function, the rest of the code is re-entrant and
-        // doesn't make any syscalls. We're just passing constants.
-        //
-        // NOTE: It's easy to indirectly cause a malloc or lock a mutex,
-        // which is not async-signal-safe. Be careful.
-        unsafe {
-            self.pre_exec(move || {
-                close_fds::set_fds_cloexec_threadsafe(3, &[]);
-                Ok(())
-            })
-        }
-    }
-}
-
-struct WalRedoProcess {
-    #[allow(dead_code)]
-    conf: &'static PageServerConf,
-    tenant_shard_id: TenantShardId,
-    // Some() on construction, only becomes None on Drop.
-    child: Option<NoLeakChild>,
-    stdout: tokio::sync::Mutex<Poison<ProcessOutput>>,
-    stdin: tokio::sync::Mutex<Poison<ProcessInput>>,
-    /// Counter to separate same sized walredo inputs failing at the same millisecond.
-    #[cfg(feature = "testing")]
-    dump_sequence: AtomicUsize,
-}
-
-impl WalRedoProcess {
-    //
-    // Start postgres binary in special WAL redo mode.
-    //
-    #[instrument(skip_all,fields(tenant_id=%tenant_shard_id.tenant_id, shard_id=%tenant_shard_id.shard_slug(), pg_version=pg_version))]
-    fn launch(
-        conf: &'static PageServerConf,
-        tenant_shard_id: TenantShardId,
-        pg_version: u32,
-    ) -> anyhow::Result<Self> {
-        let pg_bin_dir_path = conf.pg_bin_dir(pg_version).context("pg_bin_dir")?; // TODO these should be infallible.
-        let pg_lib_dir_path = conf.pg_lib_dir(pg_version).context("pg_lib_dir")?;
-
-        // Start postgres itself
-        let child = Command::new(pg_bin_dir_path.join("postgres"))
-            .arg("--wal-redo")
-            .stdin(Stdio::piped())
-            .stderr(Stdio::piped())
-            .stdout(Stdio::piped())
-            .env_clear()
-            .env("LD_LIBRARY_PATH", &pg_lib_dir_path)
-            .env("DYLD_LIBRARY_PATH", &pg_lib_dir_path)
-            // The redo process is not trusted, and runs in seccomp mode that
-            // doesn't allow it to open any files. We have to also make sure it
-            // doesn't inherit any file descriptors from the pageserver, that
-            // would allow an attacker to read any files that happen to be open
-            // in the pageserver.
-            //
-            // The Rust standard library makes sure to mark any file descriptors with
-            // as close-on-exec by default, but that's not enough, since we use
-            // libraries that directly call libc open without setting that flag.
-            .close_fds()
-            .spawn_no_leak_child(tenant_shard_id)
-            .context("spawn process")?;
-        WAL_REDO_PROCESS_COUNTERS.started.inc();
-        let mut child = scopeguard::guard(child, |child| {
-            error!("killing wal-redo-postgres process due to a problem during launch");
-            child.kill_and_wait(WalRedoKillCause::Startup);
-        });
-
-        let stdin = child.stdin.take().unwrap();
-        let stdout = child.stdout.take().unwrap();
-        let stderr = child.stderr.take().unwrap();
-        let stderr = tokio::process::ChildStderr::from_std(stderr)
-            .context("convert to tokio::ChildStderr")?;
-        let stdin =
-            tokio::process::ChildStdin::from_std(stdin).context("convert to tokio::ChildStdin")?;
-        let stdout = tokio::process::ChildStdout::from_std(stdout)
-            .context("convert to tokio::ChildStdout")?;
-
-        // all fallible operations post-spawn are complete, so get rid of the guard
-        let child = scopeguard::ScopeGuard::into_inner(child);
-
-        tokio::spawn(
-            async move {
-                scopeguard::defer! {
-                    debug!("wal-redo-postgres stderr_logger_task finished");
-                    crate::metrics::WAL_REDO_PROCESS_COUNTERS.active_stderr_logger_tasks_finished.inc();
-                }
-                debug!("wal-redo-postgres stderr_logger_task started");
-                crate::metrics::WAL_REDO_PROCESS_COUNTERS.active_stderr_logger_tasks_started.inc();
-
-                use tokio::io::AsyncBufReadExt;
-                let mut stderr_lines = tokio::io::BufReader::new(stderr);
-                let mut buf = Vec::new();
-                let res = loop {
-                    buf.clear();
-                    // TODO we don't trust the process to cap its stderr length.
-                    // Currently it can do unbounded Vec allocation.
-                    match stderr_lines.read_until(b'\n', &mut buf).await {
-                        Ok(0) => break Ok(()), // eof
-                        Ok(num_bytes) => {
-                            let output = String::from_utf8_lossy(&buf[..num_bytes]);
-                            error!(%output, "received output");
-                        }
-                        Err(e) => {
-                            break Err(e);
-                        }
-                    }
-                };
-                match res {
-                    Ok(()) => (),
-                    Err(e) => {
-                        error!(error=?e, "failed to read from walredo stderr");
-                    }
-                }
-            }.instrument(tracing::info_span!(parent: None, "wal-redo-postgres-stderr", pid = child.id(), tenant_id = %tenant_shard_id.tenant_id, shard_id = %tenant_shard_id.shard_slug(), %pg_version))
-        );
-
-        Ok(Self {
-            conf,
-            tenant_shard_id,
-            child: Some(child),
-            stdin: tokio::sync::Mutex::new(Poison::new(
-                "stdin",
-                ProcessInput {
-                    stdin,
-                    n_requests: 0,
-                },
-            )),
-            stdout: tokio::sync::Mutex::new(Poison::new(
-                "stdout",
-                ProcessOutput {
-                    stdout,
-                    pending_responses: VecDeque::new(),
-                    n_processed_responses: 0,
-                },
-            )),
-            #[cfg(feature = "testing")]
-            dump_sequence: AtomicUsize::default(),
-        })
-    }
-
-    fn id(&self) -> u32 {
-        self.child
-            .as_ref()
-            .expect("must not call this during Drop")
-            .id()
-    }
-
-    // Apply given WAL records ('records') over an old page image. Returns
-    // new page image.
-    //
-    #[instrument(skip_all, fields(tenant_id=%self.tenant_shard_id.tenant_id, shard_id=%self.tenant_shard_id.shard_slug(), pid=%self.id()))]
-    async fn apply_wal_records(
-        &self,
-        tag: BufferTag,
-        base_img: &Option<Bytes>,
-        records: &[(Lsn, NeonWalRecord)],
-    ) -> anyhow::Result<Bytes> {
-        // Serialize all the messages to send the WAL redo process first.
-        //
-        // This could be problematic if there are millions of records to replay,
-        // but in practice the number of records is usually so small that it doesn't
-        // matter, and it's better to keep this code simple.
-        //
-        // Most requests start with a before-image with BLCKSZ bytes, followed by
-        // by some other WAL records. Start with a buffer that can hold that
-        // comfortably.
-        let mut writebuf: Vec<u8> = Vec::with_capacity((BLCKSZ as usize) * 3);
-        build_begin_redo_for_block_msg(tag, &mut writebuf);
-        if let Some(img) = base_img {
-            build_push_page_msg(tag, img, &mut writebuf);
-        }
-        for (lsn, rec) in records.iter() {
-            if let NeonWalRecord::Postgres {
-                will_init: _,
-                rec: postgres_rec,
-            } = rec
-            {
-                build_apply_record_msg(*lsn, postgres_rec, &mut writebuf);
-            } else {
-                anyhow::bail!("tried to pass neon wal record to postgres WAL redo");
-            }
-        }
-        build_get_page_msg(tag, &mut writebuf);
-        WAL_REDO_RECORD_COUNTER.inc_by(records.len() as u64);
-
-        let res = self.apply_wal_records0(&writebuf).await;
-
-        if res.is_err() {
-            // not all of these can be caused by this particular input, however these are so rare
-            // in tests so capture all.
-            self.record_and_log(&writebuf);
-        }
-
-        res
-    }
-
-    async fn apply_wal_records0(&self, writebuf: &[u8]) -> anyhow::Result<Bytes> {
-        let request_no = {
-            let mut lock_guard = self.stdin.lock().await;
-            let mut poison_guard = lock_guard.check_and_arm()?;
-            let input = poison_guard.data_mut();
-            input
-                .stdin
-                .write_all(writebuf)
-                .await
-                .context("write to walredo stdin")?;
-            let request_no = input.n_requests;
-            input.n_requests += 1;
-            poison_guard.disarm();
-            request_no
-        };
-
-        // To improve walredo performance we separate sending requests and receiving
-        // responses. Them are protected by different mutexes (output and input).
-        // If thread T1, T2, T3 send requests D1, D2, D3 to walredo process
-        // then there is not warranty that T1 will first granted output mutex lock.
-        // To address this issue we maintain number of sent requests, number of processed
-        // responses and ring buffer with pending responses. After sending response
-        // (under input mutex), threads remembers request number. Then it releases
-        // input mutex, locks output mutex and fetch in ring buffer all responses until
-        // its stored request number. The it takes correspondent element from
-        // pending responses ring buffer and truncate all empty elements from the front,
-        // advancing processed responses number.
-
-        let mut lock_guard = self.stdout.lock().await;
-        let mut poison_guard = lock_guard.check_and_arm()?;
-        let output = poison_guard.data_mut();
-        let n_processed_responses = output.n_processed_responses;
-        while n_processed_responses + output.pending_responses.len() <= request_no {
-            // We expect the WAL redo process to respond with an 8k page image. We read it
-            // into this buffer.
-            let mut resultbuf = vec![0; BLCKSZ.into()];
-            output
-                .stdout
-                .read_exact(&mut resultbuf)
-                .await
-                .context("read walredo stdout")?;
-            output
-                .pending_responses
-                .push_back(Some(Bytes::from(resultbuf)));
-        }
-        // Replace our request's response with None in `pending_responses`.
-        // Then make space in the ring buffer by clearing out any seqence of contiguous
-        // `None`'s from the front of `pending_responses`.
-        // NB: We can't pop_front() because other requests' responses because another
-        // requester might have grabbed the output mutex before us:
-        // T1: grab input mutex
-        // T1: send request_no 23
-        // T1: release input mutex
-        // T2: grab input mutex
-        // T2: send request_no 24
-        // T2: release input mutex
-        // T2: grab output mutex
-        // T2: n_processed_responses + output.pending_responses.len() <= request_no
-        //            23                                0                   24
-        // T2: enters poll loop that reads stdout
-        // T2: put response for 23 into pending_responses
-        // T2: put response for 24 into pending_resposnes
-        // pending_responses now looks like this: Front Some(response_23) Some(response_24) Back
-        // T2: takes its response_24
-        // pending_responses now looks like this: Front Some(response_23) None Back
-        // T2: does the while loop below
-        // pending_responses now looks like this: Front Some(response_23) None Back
-        // T2: releases output mutex
-        // T1: grabs output mutex
-        // T1: n_processed_responses + output.pending_responses.len() > request_no
-        //            23                                2                   23
-        // T1: skips poll loop that reads stdout
-        // T1: takes its response_23
-        // pending_responses now looks like this: Front None None Back
-        // T2: does the while loop below
-        // pending_responses now looks like this: Front Back
-        // n_processed_responses now has value 25
-        let res = output.pending_responses[request_no - n_processed_responses]
-            .take()
-            .expect("we own this request_no, nobody else is supposed to take it");
-        while let Some(front) = output.pending_responses.front() {
-            if front.is_none() {
-                output.pending_responses.pop_front();
-                output.n_processed_responses += 1;
-            } else {
-                break;
-            }
-        }
-        poison_guard.disarm();
-        Ok(res)
-    }
-
-    #[cfg(feature = "testing")]
-    fn record_and_log(&self, writebuf: &[u8]) {
-        let millis = std::time::SystemTime::now()
-            .duration_since(std::time::SystemTime::UNIX_EPOCH)
-            .unwrap()
-            .as_millis();
-
-        let seq = self.dump_sequence.fetch_add(1, Ordering::Relaxed);
-
-        // these files will be collected to an allure report
-        let filename = format!("walredo-{millis}-{}-{seq}.walredo", writebuf.len());
-
-        let path = self.conf.tenant_path(&self.tenant_shard_id).join(&filename);
-
-        use std::io::Write;
-        let res = std::fs::OpenOptions::new()
-            .write(true)
-            .create_new(true)
-            .read(true)
-            .open(path)
-            .and_then(|mut f| f.write_all(writebuf));
-
-        // trip up allowed_errors
-        if let Err(e) = res {
-            tracing::error!(target=%filename, length=writebuf.len(), "failed to write out the walredo errored input: {e}");
-        } else {
-            tracing::error!(filename, "erroring walredo input saved");
-        }
-    }
-
-    #[cfg(not(feature = "testing"))]
-    fn record_and_log(&self, _: &[u8]) {}
-}
-
-impl Drop for WalRedoProcess {
-    fn drop(&mut self) {
-        self.child
-            .take()
-            .expect("we only do this once")
-            .kill_and_wait(WalRedoKillCause::WalRedoProcessDrop);
-        // no way to wait for stderr_logger_task from Drop because that is async only
-    }
-}
-
-/// Wrapper type around `std::process::Child` which guarantees that the child
-/// will be killed and waited-for by this process before being dropped.
-struct NoLeakChild {
-    tenant_id: TenantShardId,
-    child: Option<Child>,
-}
-
-impl Deref for NoLeakChild {
-    type Target = Child;
-
-    fn deref(&self) -> &Self::Target {
-        self.child.as_ref().expect("must not use from drop")
-    }
-}
-
-impl DerefMut for NoLeakChild {
-    fn deref_mut(&mut self) -> &mut Self::Target {
-        self.child.as_mut().expect("must not use from drop")
-    }
-}
-
-impl NoLeakChild {
-    fn spawn(tenant_id: TenantShardId, command: &mut Command) -> io::Result<Self> {
-        let child = command.spawn()?;
-        Ok(NoLeakChild {
-            tenant_id,
-            child: Some(child),
-        })
-    }
-
-    fn kill_and_wait(mut self, cause: WalRedoKillCause) {
-        let child = match self.child.take() {
-            Some(child) => child,
-            None => return,
-        };
-        Self::kill_and_wait_impl(child, cause);
-    }
-
-    #[instrument(skip_all, fields(pid=child.id(), ?cause))]
-    fn kill_and_wait_impl(mut child: Child, cause: WalRedoKillCause) {
-        scopeguard::defer! {
-            WAL_REDO_PROCESS_COUNTERS.killed_by_cause[cause].inc();
-        }
-        let res = child.kill();
-        if let Err(e) = res {
-            // This branch is very unlikely because:
-            // - We (= pageserver) spawned this process successfully, so, we're allowed to kill it.
-            // - This is the only place that calls .kill()
-            // - We consume `self`, so, .kill() can't be called twice.
-            // - If the process exited by itself or was killed by someone else,
-            //   .kill() will still succeed because we haven't wait()'ed yet.
-            //
-            // So, if we arrive here, we have really no idea what happened,
-            // whether the PID stored in self.child is still valid, etc.
-            // If this function were fallible, we'd return an error, but
-            // since it isn't, all we can do is log an error and proceed
-            // with the wait().
-            error!(error = %e, "failed to SIGKILL; subsequent wait() might fail or wait for wrong process");
-        }
-
-        match child.wait() {
-            Ok(exit_status) => {
-                info!(exit_status = %exit_status, "wait successful");
-            }
-            Err(e) => {
-                error!(error = %e, "wait error; might leak the child process; it will show as zombie (defunct)");
-            }
-        }
-    }
-}
-
-impl Drop for NoLeakChild {
-    fn drop(&mut self) {
-        let child = match self.child.take() {
-            Some(child) => child,
-            None => return,
-        };
-        let tenant_shard_id = self.tenant_id;
-        // Offload the kill+wait of the child process into the background.
-        // If someone stops the runtime, we'll leak the child process.
-        // We can ignore that case because we only stop the runtime on pageserver exit.
-        tokio::runtime::Handle::current().spawn(async move {
-            tokio::task::spawn_blocking(move || {
-                // Intentionally don't inherit the tracing context from whoever is dropping us.
-                // This thread here is going to outlive of our dropper.
-                let span = tracing::info_span!(
-                    "walredo",
-                    tenant_id = %tenant_shard_id.tenant_id,
-                    shard_id = %tenant_shard_id.shard_slug()
-                );
-                let _entered = span.enter();
-                Self::kill_and_wait_impl(child, WalRedoKillCause::NoLeakChildDrop);
-            })
-            .await
-        });
-    }
-}
-
-trait NoLeakChildCommandExt {
-    fn spawn_no_leak_child(&mut self, tenant_id: TenantShardId) -> io::Result<NoLeakChild>;
-}
-
-impl NoLeakChildCommandExt for Command {
-    fn spawn_no_leak_child(&mut self, tenant_id: TenantShardId) -> io::Result<NoLeakChild> {
-        NoLeakChild::spawn(tenant_id, self)
-    }
-}
-
-// Functions for constructing messages to send to the postgres WAL redo
-// process. See pgxn/neon_walredo/walredoproc.c for
-// explanation of the protocol.
-
-fn build_begin_redo_for_block_msg(tag: BufferTag, buf: &mut Vec<u8>) {
-    let len = 4 + 1 + 4 * 4;
-
-    buf.put_u8(b'B');
-    buf.put_u32(len as u32);
-
-    tag.ser_into(buf)
-        .expect("serialize BufferTag should always succeed");
-}
-
-fn build_push_page_msg(tag: BufferTag, base_img: &[u8], buf: &mut Vec<u8>) {
-    assert!(base_img.len() == 8192);
-
-    let len = 4 + 1 + 4 * 4 + base_img.len();
-
-    buf.put_u8(b'P');
-    buf.put_u32(len as u32);
-    tag.ser_into(buf)
-        .expect("serialize BufferTag should always succeed");
-    buf.put(base_img);
-}
-
-fn build_apply_record_msg(endlsn: Lsn, rec: &[u8], buf: &mut Vec<u8>) {
-    let len = 4 + 8 + rec.len();
-
-    buf.put_u8(b'A');
-    buf.put_u32(len as u32);
-    buf.put_u64(endlsn.0);
-    buf.put(rec);
-}
-
-fn build_get_page_msg(tag: BufferTag, buf: &mut Vec<u8>) {
-    let len = 4 + 1 + 4 * 4;
-
-    buf.put_u8(b'G');
-    buf.put_u32(len as u32);
-    tag.ser_into(buf)
-        .expect("serialize BufferTag should always succeed");
-}
-
-=======
->>>>>>> b0aff041
 #[cfg(test)]
 mod tests {
     use super::PostgresRedoManager;
