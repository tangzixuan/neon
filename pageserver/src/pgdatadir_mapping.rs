//!
//! This provides an abstraction to store PostgreSQL relations and other files
//! in the key-value store that implements the Repository interface.
//!
//! (TODO: The line between PUT-functions here and walingest.rs is a bit blurry, as
//! walingest.rs handles a few things like implicit relation creation and extension.
//! Clarify that)
//!
use super::tenant::{PageReconstructError, Timeline};
use crate::context::RequestContext;
use crate::keyspace::{KeySpace, KeySpaceAccum};
use crate::repository::*;
use crate::walrecord::NeonWalRecord;
use anyhow::Context;
use bytes::{Buf, Bytes};
use pageserver_api::reltag::{RelTag, SlruKind};
use postgres_ffi::relfile_utils::{FSM_FORKNUM, VISIBILITYMAP_FORKNUM};
use postgres_ffi::BLCKSZ;
use postgres_ffi::{Oid, TimestampTz, TransactionId};
use serde::{Deserialize, Serialize};
use std::collections::{hash_map, HashMap, HashSet};
use std::ops::ControlFlow;
use std::ops::Range;
use tracing::{debug, trace, warn};
<<<<<<< HEAD
use utils::exp_counter::ExpCounter;
=======
use utils::bin_ser::DeserializeError;
>>>>>>> 74d150ba
use utils::{bin_ser::BeSer, lsn::Lsn};

/// Block number within a relation or SLRU. This matches PostgreSQL's BlockNumber type.
pub type BlockNumber = u32;

#[derive(Debug)]
pub enum LsnForTimestamp {
    /// Found commits both before and after the given timestamp
    Present(Lsn),

<<<<<<< HEAD
    /// All commits <= LSN happened before the given timestamp
    Future(Lsn),

    /// All commits > LSN happened after the given timestamp,
    /// but any commits older than the returned LSN
    /// might have happened before or after the given timestamp.
    /// We don't know because no data before the given lsn is available
=======
    /// Found no commits after the given timestamp, this means
    /// that the newest data in the branch is older than the given
    /// timestamp.
    ///
    /// All commits <= LSN happened before the given timestamp
    Future(Lsn),

    /// The queried timestamp is past our horizon we look back at (PITR)
    ///
    /// All commits > LSN happened after the given timestamp,
    /// but any commits < LSN might have happened before or after
    /// the given timestamp. We don't know because no data before
    /// the given lsn is available.
>>>>>>> 74d150ba
    Past(Lsn),

    /// We have found no commit with a timestamp,
    /// so we can't return anything meaningful.
<<<<<<< HEAD
    /// The associated LSN is a lower bound value.
=======
    ///
    /// The associated LSN is the lower bound value we can safely
    /// create branches on, but no statement is made if it is
    /// older or newer than the timestamp.
    ///
    /// This variant can e.g. be returned right after a
    /// cluster import.
>>>>>>> 74d150ba
    NoData(Lsn),
}

#[derive(Debug, thiserror::Error)]
pub enum CalculateLogicalSizeError {
    #[error("cancelled")]
    Cancelled,
    #[error(transparent)]
    Other(#[from] anyhow::Error),
}

#[derive(Debug, thiserror::Error)]
pub(crate) enum CollectKeySpaceError {
    #[error(transparent)]
    Decode(#[from] DeserializeError),
    #[error(transparent)]
    PageRead(PageReconstructError),
    #[error("cancelled")]
    Cancelled,
}

impl From<PageReconstructError> for CollectKeySpaceError {
    fn from(err: PageReconstructError) -> Self {
        match err {
            PageReconstructError::Cancelled => Self::Cancelled,
            err => Self::PageRead(err),
        }
    }
}

impl From<PageReconstructError> for CalculateLogicalSizeError {
    fn from(pre: PageReconstructError) -> Self {
        match pre {
            PageReconstructError::AncestorStopping(_) | PageReconstructError::Cancelled => {
                Self::Cancelled
            }
            _ => Self::Other(pre.into()),
        }
    }
}

#[derive(Debug, thiserror::Error)]
pub enum RelationError {
    #[error("Relation Already Exists")]
    AlreadyExists,
    #[error("invalid relnode")]
    InvalidRelnode,
    #[error(transparent)]
    Other(#[from] anyhow::Error),
}

///
/// This impl provides all the functionality to store PostgreSQL relations, SLRUs,
/// and other special kinds of files, in a versioned key-value store. The
/// Timeline struct provides the key-value store.
///
/// This is a separate impl, so that we can easily include all these functions in a Timeline
/// implementation, and might be moved into a separate struct later.
impl Timeline {
    /// Start ingesting a WAL record, or other atomic modification of
    /// the timeline.
    ///
    /// This provides a transaction-like interface to perform a bunch
    /// of modifications atomically.
    ///
    /// To ingest a WAL record, call begin_modification(lsn) to get a
    /// DatadirModification object. Use the functions in the object to
    /// modify the repository state, updating all the pages and metadata
    /// that the WAL record affects. When you're done, call commit() to
    /// commit the changes.
    ///
    /// Lsn stored in modification is advanced by `ingest_record` and
    /// is used by `commit()` to update `last_record_lsn`.
    ///
    /// Calling commit() will flush all the changes and reset the state,
    /// so the `DatadirModification` struct can be reused to perform the next modification.
    ///
    /// Note that any pending modifications you make through the
    /// modification object won't be visible to calls to the 'get' and list
    /// functions of the timeline until you finish! And if you update the
    /// same page twice, the last update wins.
    ///
    pub fn begin_modification(&self, lsn: Lsn) -> DatadirModification
    where
        Self: Sized,
    {
        DatadirModification {
            tline: self,
            pending_updates: HashMap::new(),
            pending_deletions: Vec::new(),
            pending_nblocks: 0,
            lsn,
        }
    }

    //------------------------------------------------------------------------------
    // Public GET functions
    //------------------------------------------------------------------------------

    /// Look up given page version.
    pub async fn get_rel_page_at_lsn(
        &self,
        tag: RelTag,
        blknum: BlockNumber,
        lsn: Lsn,
        latest: bool,
        ctx: &RequestContext,
    ) -> Result<Bytes, PageReconstructError> {
        if tag.relnode == 0 {
            return Err(PageReconstructError::Other(
                RelationError::InvalidRelnode.into(),
            ));
        }

        let nblocks = self.get_rel_size(tag, lsn, latest, ctx).await?;
        if blknum >= nblocks {
            debug!(
                "read beyond EOF at {} blk {} at {}, size is {}: returning all-zeros page",
                tag, blknum, lsn, nblocks
            );
            return Ok(ZERO_PAGE.clone());
        }

        let key = rel_block_to_key(tag, blknum);
        self.get(key, lsn, ctx).await
    }

    // Get size of a database in blocks
    pub async fn get_db_size(
        &self,
        spcnode: Oid,
        dbnode: Oid,
        lsn: Lsn,
        latest: bool,
        ctx: &RequestContext,
    ) -> Result<usize, PageReconstructError> {
        let mut total_blocks = 0;

        let rels = self.list_rels(spcnode, dbnode, lsn, ctx).await?;

        for rel in rels {
            let n_blocks = self.get_rel_size(rel, lsn, latest, ctx).await?;
            total_blocks += n_blocks as usize;
        }
        Ok(total_blocks)
    }

    /// Get size of a relation file
    pub async fn get_rel_size(
        &self,
        tag: RelTag,
        lsn: Lsn,
        latest: bool,
        ctx: &RequestContext,
    ) -> Result<BlockNumber, PageReconstructError> {
        if tag.relnode == 0 {
            return Err(PageReconstructError::Other(
                RelationError::InvalidRelnode.into(),
            ));
        }

        if let Some(nblocks) = self.get_cached_rel_size(&tag, lsn) {
            return Ok(nblocks);
        }

        if (tag.forknum == FSM_FORKNUM || tag.forknum == VISIBILITYMAP_FORKNUM)
            && !self.get_rel_exists(tag, lsn, latest, ctx).await?
        {
            // FIXME: Postgres sometimes calls smgrcreate() to create
            // FSM, and smgrnblocks() on it immediately afterwards,
            // without extending it.  Tolerate that by claiming that
            // any non-existent FSM fork has size 0.
            return Ok(0);
        }

        let key = rel_size_to_key(tag);
        let mut buf = self.get(key, lsn, ctx).await?;
        let nblocks = buf.get_u32_le();

        if latest {
            // Update relation size cache only if "latest" flag is set.
            // This flag is set by compute when it is working with most recent version of relation.
            // Typically master compute node always set latest=true.
            // Please notice, that even if compute node "by mistake" specifies old LSN but set
            // latest=true, then it can not cause cache corruption, because with latest=true
            // pageserver choose max(request_lsn, last_written_lsn) and so cached value will be
            // associated with most recent value of LSN.
            self.update_cached_rel_size(tag, lsn, nblocks);
        }
        Ok(nblocks)
    }

    /// Does relation exist?
    pub async fn get_rel_exists(
        &self,
        tag: RelTag,
        lsn: Lsn,
        _latest: bool,
        ctx: &RequestContext,
    ) -> Result<bool, PageReconstructError> {
        if tag.relnode == 0 {
            return Err(PageReconstructError::Other(
                RelationError::InvalidRelnode.into(),
            ));
        }

        // first try to lookup relation in cache
        if let Some(_nblocks) = self.get_cached_rel_size(&tag, lsn) {
            return Ok(true);
        }
        // fetch directory listing
        let key = rel_dir_to_key(tag.spcnode, tag.dbnode);
        let buf = self.get(key, lsn, ctx).await?;

        match RelDirectory::des(&buf).context("deserialization failure") {
            Ok(dir) => {
                let exists = dir.rels.get(&(tag.relnode, tag.forknum)).is_some();
                Ok(exists)
            }
            Err(e) => Err(PageReconstructError::from(e)),
        }
    }

    /// Get a list of all existing relations in given tablespace and database.
    pub async fn list_rels(
        &self,
        spcnode: Oid,
        dbnode: Oid,
        lsn: Lsn,
        ctx: &RequestContext,
    ) -> Result<HashSet<RelTag>, PageReconstructError> {
        // fetch directory listing
        let key = rel_dir_to_key(spcnode, dbnode);
        let buf = self.get(key, lsn, ctx).await?;

        match RelDirectory::des(&buf).context("deserialization failure") {
            Ok(dir) => {
                let rels: HashSet<RelTag> =
                    HashSet::from_iter(dir.rels.iter().map(|(relnode, forknum)| RelTag {
                        spcnode,
                        dbnode,
                        relnode: *relnode,
                        forknum: *forknum,
                    }));

                Ok(rels)
            }
            Err(e) => Err(PageReconstructError::from(e)),
        }
    }

    /// Look up given SLRU page version.
    pub async fn get_slru_page_at_lsn(
        &self,
        kind: SlruKind,
        segno: u32,
        blknum: BlockNumber,
        lsn: Lsn,
        ctx: &RequestContext,
    ) -> Result<Bytes, PageReconstructError> {
        let key = slru_block_to_key(kind, segno, blknum);
        self.get(key, lsn, ctx).await
    }

    /// Get size of an SLRU segment
    pub async fn get_slru_segment_size(
        &self,
        kind: SlruKind,
        segno: u32,
        lsn: Lsn,
        ctx: &RequestContext,
    ) -> Result<BlockNumber, PageReconstructError> {
        let key = slru_segment_size_to_key(kind, segno);
        let mut buf = self.get(key, lsn, ctx).await?;
        Ok(buf.get_u32_le())
    }

    /// Get size of an SLRU segment
    pub async fn get_slru_segment_exists(
        &self,
        kind: SlruKind,
        segno: u32,
        lsn: Lsn,
        ctx: &RequestContext,
    ) -> Result<bool, PageReconstructError> {
        // fetch directory listing
        let key = slru_dir_to_key(kind);
        let buf = self.get(key, lsn, ctx).await?;

        match SlruSegmentDirectory::des(&buf).context("deserialization failure") {
            Ok(dir) => {
                let exists = dir.segments.get(&segno).is_some();
                Ok(exists)
            }
            Err(e) => Err(PageReconstructError::from(e)),
        }
    }

    /// Locate LSN, such that all transactions that committed before
    /// 'search_timestamp' are visible, but nothing newer is.
    ///
    /// This is not exact. Commit timestamps are not guaranteed to be ordered,
    /// so it's not well defined which LSN you get if there were multiple commits
    /// "in flight" at that point in time.
    ///
    pub async fn find_lsn_for_timestamp(
        &self,
        search_timestamp: TimestampTz,
        ctx: &RequestContext,
    ) -> Result<LsnForTimestamp, PageReconstructError> {
        let gc_cutoff_lsn_guard = self.get_latest_gc_cutoff_lsn();
        // We use this method to figure out the branching LSN for the new branch, but the
        // GC cutoff could be before the branching point and we cannot create a new branch
        // with LSN < `ancestor_lsn`. Thus, pick the maximum of these two to be
        // on the safe side.
        let min_lsn = std::cmp::max(*gc_cutoff_lsn_guard, self.get_ancestor_lsn());
        let max_lsn = self.get_last_record_lsn();

        // LSNs are always 8-byte aligned. low/mid/high represent the
        // LSN divided by 8.
        let mut low = min_lsn.0 / 8;
        let mut high = max_lsn.0 / 8 + 1;

        let mut found_smaller = false;
        let mut found_larger = false;

        // This is a search budget to not make the search too expensive
        let mut budget = 1_000_000u32;
        while low < high {
            // cannot overflow, high and low are both smaller than u64::MAX / 2
            // this always holds: low <= mid_start < high
            let mid_start = (high + low) / 2;
            let mut mid = mid_start;

            let mut max = None;

            // Search for an lsn that has a commit timestamp.
            // The search with `ExpCounter` will eventually try all LSNs
            // in the range between mid_start and high, which is important
            // when we set high to mid if we have exhausted all possibilities.
            // We don't do an explosive search as we want to prove that
            // every single lsn up to high is giving inconclusive results.
            // This can only be done by trying all lsns.
            for offs in ExpCounter::with_max_and_linear_search(high - mid_start) {
                mid = offs + mid_start;

                // Do the query for mid + 1 instead of mid so that we can make definite statements
                // about low (low's invariant: always points to commit before or at search_timestamp).
                max = self
                    .get_max_timestamp_for_lsn(Lsn((mid + 1) * 8), ctx)
                    .await?;
                if max.is_some() {
                    break;
                }
                // Do some limiting to make sure the query does not become too expensive.
                if let Some(new_budget) = budget.checked_sub(1) {
                    budget = new_budget;
                } else {
                    return Ok(LsnForTimestamp::NoData(min_lsn));
                }
            }

            if let Some(max) = max {
                if max <= search_timestamp {
                    // We found a commit with timestamp before (or at) `search_timestamp`.
                    found_smaller = true;
                    low = mid + 1;
                } else {
                    // We found a commit with timestamp after `search_timestamp`.
                    found_larger = true;
                    high = mid;
                }
            } else {
                // max is None so we have proof of a chain of None's from mid_start all up to high.
                // Thus we can safely set high to mid_start
                high = mid_start;
            }
        }
        // If `found_smaller == true`, `low` is the LSN of the last commit record
        // before or at `search_timestamp`
<<<<<<< HEAD
        let commit_lsn = Lsn(low * 8);
=======
        //
        // FIXME: it would be better to get the LSN of the previous commit.
        // Otherwise, if you restore to the returned LSN, the database will
        // include physical changes from later commits that will be marked
        // as aborted, and will need to be vacuumed away.
        let commit_lsn = Lsn((low - 1) * 8);
>>>>>>> 74d150ba
        match (found_smaller, found_larger) {
            (false, false) => {
                // This can happen if no commit records have been processed yet, e.g.
                // just after importing a cluster.
                Ok(LsnForTimestamp::NoData(min_lsn))
            }
            (false, true) => {
                // Didn't find any commit timestamps smaller than the request
                Ok(LsnForTimestamp::Past(min_lsn))
            }
            (true, false) => {
<<<<<<< HEAD
                // Only found a commit with timestamp smaller than the request.
=======
                // Only found commits with timestamps smaller than the request.
>>>>>>> 74d150ba
                // It's still a valid case for branch creation, return it.
                // And `update_gc_info()` ignores LSN for a `LsnForTimestamp::Future`
                // case, anyway.
                Ok(LsnForTimestamp::Future(commit_lsn))
            }
            (true, true) => Ok(LsnForTimestamp::Present(commit_lsn)),
        }
    }

    /// Obtain the timestamp for the given lsn.
    ///
    /// If the lsn has no timestamps, returns None. Returns the maximum such timestamp otherwise.
    pub(crate) async fn get_max_timestamp_for_lsn(
        &self,
        probe_lsn: Lsn,
        ctx: &RequestContext,
    ) -> Result<Option<TimestampTz>, PageReconstructError> {
        let mut max: Option<TimestampTz> = None;
        self.map_all_timestamps(probe_lsn, ctx, |timestamp| {
            if let Some(max_prev) = max {
                max = Some(max_prev.max(timestamp));
            } else {
                max = Some(timestamp);
            }
            ControlFlow::Continue(())
        })
        .await?;

        Ok(max)
    }

    /// Runs the given function on all the timestamps for a given lsn
    ///
    /// The return value is either given by the closure, or set to the `Default`
    /// impl's output.
    async fn map_all_timestamps<T: Default>(
        &self,
        probe_lsn: Lsn,
        ctx: &RequestContext,
        mut f: impl FnMut(TimestampTz) -> ControlFlow<T>,
    ) -> Result<T, PageReconstructError> {
        for segno in self
            .list_slru_segments(SlruKind::Clog, probe_lsn, ctx)
            .await?
        {
            let nblocks = self
                .get_slru_segment_size(SlruKind::Clog, segno, probe_lsn, ctx)
                .await?;
            for blknum in (0..nblocks).rev() {
                let clog_page = self
                    .get_slru_page_at_lsn(SlruKind::Clog, segno, blknum, probe_lsn, ctx)
                    .await?;

                if clog_page.len() == BLCKSZ as usize + 8 {
                    let mut timestamp_bytes = [0u8; 8];
                    timestamp_bytes.copy_from_slice(&clog_page[BLCKSZ as usize..]);
                    let timestamp = TimestampTz::from_be_bytes(timestamp_bytes);

                    match f(timestamp) {
                        ControlFlow::Break(b) => return Ok(b),
                        ControlFlow::Continue(()) => (),
                    }
                }
            }
        }
        Ok(Default::default())
    }

    /// Get a list of SLRU segments
    pub async fn list_slru_segments(
        &self,
        kind: SlruKind,
        lsn: Lsn,
        ctx: &RequestContext,
    ) -> Result<HashSet<u32>, PageReconstructError> {
        // fetch directory entry
        let key = slru_dir_to_key(kind);

        let buf = self.get(key, lsn, ctx).await?;
        match SlruSegmentDirectory::des(&buf).context("deserialization failure") {
            Ok(dir) => Ok(dir.segments),
            Err(e) => Err(PageReconstructError::from(e)),
        }
    }

    pub async fn get_relmap_file(
        &self,
        spcnode: Oid,
        dbnode: Oid,
        lsn: Lsn,
        ctx: &RequestContext,
    ) -> Result<Bytes, PageReconstructError> {
        let key = relmap_file_key(spcnode, dbnode);

        let buf = self.get(key, lsn, ctx).await?;
        Ok(buf)
    }

    pub async fn list_dbdirs(
        &self,
        lsn: Lsn,
        ctx: &RequestContext,
    ) -> Result<HashMap<(Oid, Oid), bool>, PageReconstructError> {
        // fetch directory entry
        let buf = self.get(DBDIR_KEY, lsn, ctx).await?;

        match DbDirectory::des(&buf).context("deserialization failure") {
            Ok(dir) => Ok(dir.dbdirs),
            Err(e) => Err(PageReconstructError::from(e)),
        }
    }

    pub async fn get_twophase_file(
        &self,
        xid: TransactionId,
        lsn: Lsn,
        ctx: &RequestContext,
    ) -> Result<Bytes, PageReconstructError> {
        let key = twophase_file_key(xid);
        let buf = self.get(key, lsn, ctx).await?;
        Ok(buf)
    }

    pub async fn list_twophase_files(
        &self,
        lsn: Lsn,
        ctx: &RequestContext,
    ) -> Result<HashSet<TransactionId>, PageReconstructError> {
        // fetch directory entry
        let buf = self.get(TWOPHASEDIR_KEY, lsn, ctx).await?;

        match TwoPhaseDirectory::des(&buf).context("deserialization failure") {
            Ok(dir) => Ok(dir.xids),
            Err(e) => Err(PageReconstructError::from(e)),
        }
    }

    pub async fn get_control_file(
        &self,
        lsn: Lsn,
        ctx: &RequestContext,
    ) -> Result<Bytes, PageReconstructError> {
        self.get(CONTROLFILE_KEY, lsn, ctx).await
    }

    pub async fn get_checkpoint(
        &self,
        lsn: Lsn,
        ctx: &RequestContext,
    ) -> Result<Bytes, PageReconstructError> {
        self.get(CHECKPOINT_KEY, lsn, ctx).await
    }

    pub async fn list_aux_files(
        &self,
        lsn: Lsn,
        ctx: &RequestContext,
    ) -> Result<HashMap<String, Bytes>, PageReconstructError> {
        match self.get(AUX_FILES_KEY, lsn, ctx).await {
            Ok(buf) => match AuxFilesDirectory::des(&buf).context("deserialization failure") {
                Ok(dir) => Ok(dir.files),
                Err(e) => Err(PageReconstructError::from(e)),
            },
            Err(e) => {
                // This is expected: historical databases do not have the key.
                debug!("Failed to get info about AUX files: {}", e);
                Ok(HashMap::new())
            }
        }
    }

    /// Does the same as get_current_logical_size but counted on demand.
    /// Used to initialize the logical size tracking on startup.
    ///
    /// Only relation blocks are counted currently. That excludes metadata,
    /// SLRUs, twophase files etc.
    pub async fn get_current_logical_size_non_incremental(
        &self,
        lsn: Lsn,
        ctx: &RequestContext,
    ) -> Result<u64, CalculateLogicalSizeError> {
        crate::tenant::debug_assert_current_span_has_tenant_and_timeline_id();

        // Fetch list of database dirs and iterate them
        let buf = self.get(DBDIR_KEY, lsn, ctx).await?;
        let dbdir = DbDirectory::des(&buf).context("deserialize db directory")?;

        let mut total_size: u64 = 0;
        for (spcnode, dbnode) in dbdir.dbdirs.keys() {
            for rel in self.list_rels(*spcnode, *dbnode, lsn, ctx).await? {
                if self.cancel.is_cancelled() {
                    return Err(CalculateLogicalSizeError::Cancelled);
                }
                let relsize_key = rel_size_to_key(rel);
                let mut buf = self.get(relsize_key, lsn, ctx).await?;
                let relsize = buf.get_u32_le();

                total_size += relsize as u64;
            }
        }
        Ok(total_size * BLCKSZ as u64)
    }

    ///
    /// Get a KeySpace that covers all the Keys that are in use at the given LSN.
    /// Anything that's not listed maybe removed from the underlying storage (from
    /// that LSN forwards).
    pub(crate) async fn collect_keyspace(
        &self,
        lsn: Lsn,
        ctx: &RequestContext,
    ) -> Result<KeySpace, CollectKeySpaceError> {
        // Iterate through key ranges, greedily packing them into partitions
        let mut result = KeySpaceAccum::new();

        // The dbdir metadata always exists
        result.add_key(DBDIR_KEY);

        // Fetch list of database dirs and iterate them
        let buf = self.get(DBDIR_KEY, lsn, ctx).await?;
        let dbdir = DbDirectory::des(&buf)?;

        let mut dbs: Vec<(Oid, Oid)> = dbdir.dbdirs.keys().cloned().collect();
        dbs.sort_unstable();
        for (spcnode, dbnode) in dbs {
            result.add_key(relmap_file_key(spcnode, dbnode));
            result.add_key(rel_dir_to_key(spcnode, dbnode));

            let mut rels: Vec<RelTag> = self
                .list_rels(spcnode, dbnode, lsn, ctx)
                .await?
                .into_iter()
                .collect();
            rels.sort_unstable();
            for rel in rels {
                let relsize_key = rel_size_to_key(rel);
                let mut buf = self.get(relsize_key, lsn, ctx).await?;
                let relsize = buf.get_u32_le();

                result.add_range(rel_block_to_key(rel, 0)..rel_block_to_key(rel, relsize));
                result.add_key(relsize_key);
            }
        }

        // Iterate SLRUs next
        for kind in [
            SlruKind::Clog,
            SlruKind::MultiXactMembers,
            SlruKind::MultiXactOffsets,
        ] {
            let slrudir_key = slru_dir_to_key(kind);
            result.add_key(slrudir_key);
            let buf = self.get(slrudir_key, lsn, ctx).await?;
            let dir = SlruSegmentDirectory::des(&buf)?;
            let mut segments: Vec<u32> = dir.segments.iter().cloned().collect();
            segments.sort_unstable();
            for segno in segments {
                let segsize_key = slru_segment_size_to_key(kind, segno);
                let mut buf = self.get(segsize_key, lsn, ctx).await?;
                let segsize = buf.get_u32_le();

                result.add_range(
                    slru_block_to_key(kind, segno, 0)..slru_block_to_key(kind, segno, segsize),
                );
                result.add_key(segsize_key);
            }
        }

        // Then pg_twophase
        result.add_key(TWOPHASEDIR_KEY);
        let buf = self.get(TWOPHASEDIR_KEY, lsn, ctx).await?;
        let twophase_dir = TwoPhaseDirectory::des(&buf)?;
        let mut xids: Vec<TransactionId> = twophase_dir.xids.iter().cloned().collect();
        xids.sort_unstable();
        for xid in xids {
            result.add_key(twophase_file_key(xid));
        }

        result.add_key(CONTROLFILE_KEY);
        result.add_key(CHECKPOINT_KEY);
        if self.get(AUX_FILES_KEY, lsn, ctx).await.is_ok() {
            result.add_key(AUX_FILES_KEY);
        }
        Ok(result.to_keyspace())
    }

    /// Get cached size of relation if it not updated after specified LSN
    pub fn get_cached_rel_size(&self, tag: &RelTag, lsn: Lsn) -> Option<BlockNumber> {
        let rel_size_cache = self.rel_size_cache.read().unwrap();
        if let Some((cached_lsn, nblocks)) = rel_size_cache.get(tag) {
            if lsn >= *cached_lsn {
                return Some(*nblocks);
            }
        }
        None
    }

    /// Update cached relation size if there is no more recent update
    pub fn update_cached_rel_size(&self, tag: RelTag, lsn: Lsn, nblocks: BlockNumber) {
        let mut rel_size_cache = self.rel_size_cache.write().unwrap();
        match rel_size_cache.entry(tag) {
            hash_map::Entry::Occupied(mut entry) => {
                let cached_lsn = entry.get_mut();
                if lsn >= cached_lsn.0 {
                    *cached_lsn = (lsn, nblocks);
                }
            }
            hash_map::Entry::Vacant(entry) => {
                entry.insert((lsn, nblocks));
            }
        }
    }

    /// Store cached relation size
    pub fn set_cached_rel_size(&self, tag: RelTag, lsn: Lsn, nblocks: BlockNumber) {
        let mut rel_size_cache = self.rel_size_cache.write().unwrap();
        rel_size_cache.insert(tag, (lsn, nblocks));
    }

    /// Remove cached relation size
    pub fn remove_cached_rel_size(&self, tag: &RelTag) {
        let mut rel_size_cache = self.rel_size_cache.write().unwrap();
        rel_size_cache.remove(tag);
    }
}

/// DatadirModification represents an operation to ingest an atomic set of
/// updates to the repository. It is created by the 'begin_record'
/// function. It is called for each WAL record, so that all the modifications
/// by a one WAL record appear atomic.
pub struct DatadirModification<'a> {
    /// The timeline this modification applies to. You can access this to
    /// read the state, but note that any pending updates are *not* reflected
    /// in the state in 'tline' yet.
    pub tline: &'a Timeline,

    /// Lsn assigned by begin_modification
    pub lsn: Lsn,

    // The modifications are not applied directly to the underlying key-value store.
    // The put-functions add the modifications here, and they are flushed to the
    // underlying key-value store by the 'finish' function.
    pending_updates: HashMap<Key, Value>,
    pending_deletions: Vec<Range<Key>>,
    pending_nblocks: i64,
}

impl<'a> DatadirModification<'a> {
    /// Initialize a completely new repository.
    ///
    /// This inserts the directory metadata entries that are assumed to
    /// always exist.
    pub fn init_empty(&mut self) -> anyhow::Result<()> {
        let buf = DbDirectory::ser(&DbDirectory {
            dbdirs: HashMap::new(),
        })?;
        self.put(DBDIR_KEY, Value::Image(buf.into()));

        // Create AuxFilesDirectory
        let buf = AuxFilesDirectory::ser(&AuxFilesDirectory {
            files: HashMap::new(),
        })?;
        self.put(AUX_FILES_KEY, Value::Image(Bytes::from(buf)));

        let buf = TwoPhaseDirectory::ser(&TwoPhaseDirectory {
            xids: HashSet::new(),
        })?;
        self.put(TWOPHASEDIR_KEY, Value::Image(buf.into()));

        let buf: Bytes = SlruSegmentDirectory::ser(&SlruSegmentDirectory::default())?.into();
        let empty_dir = Value::Image(buf);
        self.put(slru_dir_to_key(SlruKind::Clog), empty_dir.clone());
        self.put(
            slru_dir_to_key(SlruKind::MultiXactMembers),
            empty_dir.clone(),
        );
        self.put(slru_dir_to_key(SlruKind::MultiXactOffsets), empty_dir);

        Ok(())
    }

    #[cfg(test)]
    pub fn init_empty_test_timeline(&mut self) -> anyhow::Result<()> {
        self.init_empty()?;
        self.put_control_file(bytes::Bytes::from_static(
            b"control_file contents do not matter",
        ))
        .context("put_control_file")?;
        self.put_checkpoint(bytes::Bytes::from_static(
            b"checkpoint_file contents do not matter",
        ))
        .context("put_checkpoint_file")?;
        Ok(())
    }

    /// Put a new page version that can be constructed from a WAL record
    ///
    /// NOTE: this will *not* implicitly extend the relation, if the page is beyond the
    /// current end-of-file. It's up to the caller to check that the relation size
    /// matches the blocks inserted!
    pub fn put_rel_wal_record(
        &mut self,
        rel: RelTag,
        blknum: BlockNumber,
        rec: NeonWalRecord,
    ) -> anyhow::Result<()> {
        anyhow::ensure!(rel.relnode != 0, RelationError::InvalidRelnode);
        self.put(rel_block_to_key(rel, blknum), Value::WalRecord(rec));
        Ok(())
    }

    // Same, but for an SLRU.
    pub fn put_slru_wal_record(
        &mut self,
        kind: SlruKind,
        segno: u32,
        blknum: BlockNumber,
        rec: NeonWalRecord,
    ) -> anyhow::Result<()> {
        self.put(
            slru_block_to_key(kind, segno, blknum),
            Value::WalRecord(rec),
        );
        Ok(())
    }

    /// Like put_wal_record, but with ready-made image of the page.
    pub fn put_rel_page_image(
        &mut self,
        rel: RelTag,
        blknum: BlockNumber,
        img: Bytes,
    ) -> anyhow::Result<()> {
        anyhow::ensure!(rel.relnode != 0, RelationError::InvalidRelnode);
        self.put(rel_block_to_key(rel, blknum), Value::Image(img));
        Ok(())
    }

    pub fn put_slru_page_image(
        &mut self,
        kind: SlruKind,
        segno: u32,
        blknum: BlockNumber,
        img: Bytes,
    ) -> anyhow::Result<()> {
        self.put(slru_block_to_key(kind, segno, blknum), Value::Image(img));
        Ok(())
    }

    /// Store a relmapper file (pg_filenode.map) in the repository
    pub async fn put_relmap_file(
        &mut self,
        spcnode: Oid,
        dbnode: Oid,
        img: Bytes,
        ctx: &RequestContext,
    ) -> anyhow::Result<()> {
        // Add it to the directory (if it doesn't exist already)
        let buf = self.get(DBDIR_KEY, ctx).await?;
        let mut dbdir = DbDirectory::des(&buf)?;

        let r = dbdir.dbdirs.insert((spcnode, dbnode), true);
        if r.is_none() || r == Some(false) {
            // The dbdir entry didn't exist, or it contained a
            // 'false'. The 'insert' call already updated it with
            // 'true', now write the updated 'dbdirs' map back.
            let buf = DbDirectory::ser(&dbdir)?;
            self.put(DBDIR_KEY, Value::Image(buf.into()));

            // Create AuxFilesDirectory as well
            let buf = AuxFilesDirectory::ser(&AuxFilesDirectory {
                files: HashMap::new(),
            })?;
            self.put(AUX_FILES_KEY, Value::Image(Bytes::from(buf)));
        }
        if r.is_none() {
            // Create RelDirectory
            let buf = RelDirectory::ser(&RelDirectory {
                rels: HashSet::new(),
            })?;
            self.put(
                rel_dir_to_key(spcnode, dbnode),
                Value::Image(Bytes::from(buf)),
            );
        }

        self.put(relmap_file_key(spcnode, dbnode), Value::Image(img));
        Ok(())
    }

    pub async fn put_twophase_file(
        &mut self,
        xid: TransactionId,
        img: Bytes,
        ctx: &RequestContext,
    ) -> anyhow::Result<()> {
        // Add it to the directory entry
        let buf = self.get(TWOPHASEDIR_KEY, ctx).await?;
        let mut dir = TwoPhaseDirectory::des(&buf)?;
        if !dir.xids.insert(xid) {
            anyhow::bail!("twophase file for xid {} already exists", xid);
        }
        self.put(
            TWOPHASEDIR_KEY,
            Value::Image(Bytes::from(TwoPhaseDirectory::ser(&dir)?)),
        );

        self.put(twophase_file_key(xid), Value::Image(img));
        Ok(())
    }

    pub fn put_control_file(&mut self, img: Bytes) -> anyhow::Result<()> {
        self.put(CONTROLFILE_KEY, Value::Image(img));
        Ok(())
    }

    pub fn put_checkpoint(&mut self, img: Bytes) -> anyhow::Result<()> {
        self.put(CHECKPOINT_KEY, Value::Image(img));
        Ok(())
    }

    pub async fn drop_dbdir(
        &mut self,
        spcnode: Oid,
        dbnode: Oid,
        ctx: &RequestContext,
    ) -> anyhow::Result<()> {
        let req_lsn = self.tline.get_last_record_lsn();

        let total_blocks = self
            .tline
            .get_db_size(spcnode, dbnode, req_lsn, true, ctx)
            .await?;

        // Remove entry from dbdir
        let buf = self.get(DBDIR_KEY, ctx).await?;
        let mut dir = DbDirectory::des(&buf)?;
        if dir.dbdirs.remove(&(spcnode, dbnode)).is_some() {
            let buf = DbDirectory::ser(&dir)?;
            self.put(DBDIR_KEY, Value::Image(buf.into()));
        } else {
            warn!(
                "dropped dbdir for spcnode {} dbnode {} did not exist in db directory",
                spcnode, dbnode
            );
        }

        // Update logical database size.
        self.pending_nblocks -= total_blocks as i64;

        // Delete all relations and metadata files for the spcnode/dnode
        self.delete(dbdir_key_range(spcnode, dbnode));
        Ok(())
    }

    /// Create a relation fork.
    ///
    /// 'nblocks' is the initial size.
    pub async fn put_rel_creation(
        &mut self,
        rel: RelTag,
        nblocks: BlockNumber,
        ctx: &RequestContext,
    ) -> Result<(), RelationError> {
        if rel.relnode == 0 {
            return Err(RelationError::InvalidRelnode);
        }
        // It's possible that this is the first rel for this db in this
        // tablespace.  Create the reldir entry for it if so.
        let mut dbdir = DbDirectory::des(&self.get(DBDIR_KEY, ctx).await.context("read db")?)
            .context("deserialize db")?;
        let rel_dir_key = rel_dir_to_key(rel.spcnode, rel.dbnode);
        let mut rel_dir = if dbdir.dbdirs.get(&(rel.spcnode, rel.dbnode)).is_none() {
            // Didn't exist. Update dbdir
            dbdir.dbdirs.insert((rel.spcnode, rel.dbnode), false);
            let buf = DbDirectory::ser(&dbdir).context("serialize db")?;
            self.put(DBDIR_KEY, Value::Image(buf.into()));

            // and create the RelDirectory
            RelDirectory::default()
        } else {
            // reldir already exists, fetch it
            RelDirectory::des(&self.get(rel_dir_key, ctx).await.context("read db")?)
                .context("deserialize db")?
        };

        // Add the new relation to the rel directory entry, and write it back
        if !rel_dir.rels.insert((rel.relnode, rel.forknum)) {
            return Err(RelationError::AlreadyExists);
        }
        self.put(
            rel_dir_key,
            Value::Image(Bytes::from(
                RelDirectory::ser(&rel_dir).context("serialize")?,
            )),
        );

        // Put size
        let size_key = rel_size_to_key(rel);
        let buf = nblocks.to_le_bytes();
        self.put(size_key, Value::Image(Bytes::from(buf.to_vec())));

        self.pending_nblocks += nblocks as i64;

        // Update relation size cache
        self.tline.set_cached_rel_size(rel, self.lsn, nblocks);

        // Even if nblocks > 0, we don't insert any actual blocks here. That's up to the
        // caller.
        Ok(())
    }

    /// Truncate relation
    pub async fn put_rel_truncation(
        &mut self,
        rel: RelTag,
        nblocks: BlockNumber,
        ctx: &RequestContext,
    ) -> anyhow::Result<()> {
        anyhow::ensure!(rel.relnode != 0, RelationError::InvalidRelnode);
        let last_lsn = self.tline.get_last_record_lsn();
        if self.tline.get_rel_exists(rel, last_lsn, true, ctx).await? {
            let size_key = rel_size_to_key(rel);
            // Fetch the old size first
            let old_size = self.get(size_key, ctx).await?.get_u32_le();

            // Update the entry with the new size.
            let buf = nblocks.to_le_bytes();
            self.put(size_key, Value::Image(Bytes::from(buf.to_vec())));

            // Update relation size cache
            self.tline.set_cached_rel_size(rel, self.lsn, nblocks);

            // Update relation size cache
            self.tline.set_cached_rel_size(rel, self.lsn, nblocks);

            // Update logical database size.
            self.pending_nblocks -= old_size as i64 - nblocks as i64;
        }
        Ok(())
    }

    /// Extend relation
    /// If new size is smaller, do nothing.
    pub async fn put_rel_extend(
        &mut self,
        rel: RelTag,
        nblocks: BlockNumber,
        ctx: &RequestContext,
    ) -> anyhow::Result<()> {
        anyhow::ensure!(rel.relnode != 0, RelationError::InvalidRelnode);

        // Put size
        let size_key = rel_size_to_key(rel);
        let old_size = self.get(size_key, ctx).await?.get_u32_le();

        // only extend relation here. never decrease the size
        if nblocks > old_size {
            let buf = nblocks.to_le_bytes();
            self.put(size_key, Value::Image(Bytes::from(buf.to_vec())));

            // Update relation size cache
            self.tline.set_cached_rel_size(rel, self.lsn, nblocks);

            self.pending_nblocks += nblocks as i64 - old_size as i64;
        }
        Ok(())
    }

    /// Drop a relation.
    pub async fn put_rel_drop(&mut self, rel: RelTag, ctx: &RequestContext) -> anyhow::Result<()> {
        anyhow::ensure!(rel.relnode != 0, RelationError::InvalidRelnode);

        // Remove it from the directory entry
        let dir_key = rel_dir_to_key(rel.spcnode, rel.dbnode);
        let buf = self.get(dir_key, ctx).await?;
        let mut dir = RelDirectory::des(&buf)?;

        if dir.rels.remove(&(rel.relnode, rel.forknum)) {
            self.put(dir_key, Value::Image(Bytes::from(RelDirectory::ser(&dir)?)));
        } else {
            warn!("dropped rel {} did not exist in rel directory", rel);
        }

        // update logical size
        let size_key = rel_size_to_key(rel);
        let old_size = self.get(size_key, ctx).await?.get_u32_le();
        self.pending_nblocks -= old_size as i64;

        // Remove enty from relation size cache
        self.tline.remove_cached_rel_size(&rel);

        // Delete size entry, as well as all blocks
        self.delete(rel_key_range(rel));

        Ok(())
    }

    pub async fn put_slru_segment_creation(
        &mut self,
        kind: SlruKind,
        segno: u32,
        nblocks: BlockNumber,
        ctx: &RequestContext,
    ) -> anyhow::Result<()> {
        // Add it to the directory entry
        let dir_key = slru_dir_to_key(kind);
        let buf = self.get(dir_key, ctx).await?;
        let mut dir = SlruSegmentDirectory::des(&buf)?;

        if !dir.segments.insert(segno) {
            anyhow::bail!("slru segment {kind:?}/{segno} already exists");
        }
        self.put(
            dir_key,
            Value::Image(Bytes::from(SlruSegmentDirectory::ser(&dir)?)),
        );

        // Put size
        let size_key = slru_segment_size_to_key(kind, segno);
        let buf = nblocks.to_le_bytes();
        self.put(size_key, Value::Image(Bytes::from(buf.to_vec())));

        // even if nblocks > 0, we don't insert any actual blocks here

        Ok(())
    }

    /// Extend SLRU segment
    pub fn put_slru_extend(
        &mut self,
        kind: SlruKind,
        segno: u32,
        nblocks: BlockNumber,
    ) -> anyhow::Result<()> {
        // Put size
        let size_key = slru_segment_size_to_key(kind, segno);
        let buf = nblocks.to_le_bytes();
        self.put(size_key, Value::Image(Bytes::from(buf.to_vec())));
        Ok(())
    }

    /// This method is used for marking truncated SLRU files
    pub async fn drop_slru_segment(
        &mut self,
        kind: SlruKind,
        segno: u32,
        ctx: &RequestContext,
    ) -> anyhow::Result<()> {
        // Remove it from the directory entry
        let dir_key = slru_dir_to_key(kind);
        let buf = self.get(dir_key, ctx).await?;
        let mut dir = SlruSegmentDirectory::des(&buf)?;

        if !dir.segments.remove(&segno) {
            warn!("slru segment {:?}/{} does not exist", kind, segno);
        }
        self.put(
            dir_key,
            Value::Image(Bytes::from(SlruSegmentDirectory::ser(&dir)?)),
        );

        // Delete size entry, as well as all blocks
        self.delete(slru_segment_key_range(kind, segno));

        Ok(())
    }

    /// Drop a relmapper file (pg_filenode.map)
    pub fn drop_relmap_file(&mut self, _spcnode: Oid, _dbnode: Oid) -> anyhow::Result<()> {
        // TODO
        Ok(())
    }

    /// This method is used for marking truncated SLRU files
    pub async fn drop_twophase_file(
        &mut self,
        xid: TransactionId,
        ctx: &RequestContext,
    ) -> anyhow::Result<()> {
        // Remove it from the directory entry
        let buf = self.get(TWOPHASEDIR_KEY, ctx).await?;
        let mut dir = TwoPhaseDirectory::des(&buf)?;

        if !dir.xids.remove(&xid) {
            warn!("twophase file for xid {} does not exist", xid);
        }
        self.put(
            TWOPHASEDIR_KEY,
            Value::Image(Bytes::from(TwoPhaseDirectory::ser(&dir)?)),
        );

        // Delete it
        self.delete(twophase_key_range(xid));

        Ok(())
    }

    pub async fn put_file(
        &mut self,
        path: &str,
        content: &[u8],
        ctx: &RequestContext,
    ) -> anyhow::Result<()> {
        let mut dir = match self.get(AUX_FILES_KEY, ctx).await {
            Ok(buf) => AuxFilesDirectory::des(&buf)?,
            Err(e) => {
                // This is expected: historical databases do not have the key.
                debug!("Failed to get info about AUX files: {}", e);
                AuxFilesDirectory {
                    files: HashMap::new(),
                }
            }
        };
        let path = path.to_string();
        if content.is_empty() {
            dir.files.remove(&path);
        } else {
            dir.files.insert(path, Bytes::copy_from_slice(content));
        }
        self.put(
            AUX_FILES_KEY,
            Value::Image(Bytes::from(
                AuxFilesDirectory::ser(&dir).context("serialize")?,
            )),
        );
        Ok(())
    }

    ///
    /// Flush changes accumulated so far to the underlying repository.
    ///
    /// Usually, changes made in DatadirModification are atomic, but this allows
    /// you to flush them to the underlying repository before the final `commit`.
    /// That allows to free up the memory used to hold the pending changes.
    ///
    /// Currently only used during bulk import of a data directory. In that
    /// context, breaking the atomicity is OK. If the import is interrupted, the
    /// whole import fails and the timeline will be deleted anyway.
    /// (Or to be precise, it will be left behind for debugging purposes and
    /// ignored, see <https://github.com/neondatabase/neon/pull/1809>)
    ///
    /// Note: A consequence of flushing the pending operations is that they
    /// won't be visible to subsequent operations until `commit`. The function
    /// retains all the metadata, but data pages are flushed. That's again OK
    /// for bulk import, where you are just loading data pages and won't try to
    /// modify the same pages twice.
    pub async fn flush(&mut self, ctx: &RequestContext) -> anyhow::Result<()> {
        // Unless we have accumulated a decent amount of changes, it's not worth it
        // to scan through the pending_updates list.
        let pending_nblocks = self.pending_nblocks;
        if pending_nblocks < 10000 {
            return Ok(());
        }

        let writer = self.tline.writer().await;

        // Flush relation and  SLRU data blocks, keep metadata.
        let mut retained_pending_updates = HashMap::new();
        for (key, value) in self.pending_updates.drain() {
            if is_rel_block_key(key) || is_slru_block_key(key) {
                // This bails out on first error without modifying pending_updates.
                // That's Ok, cf this function's doc comment.
                writer.put(key, self.lsn, &value, ctx).await?;
            } else {
                retained_pending_updates.insert(key, value);
            }
        }
        self.pending_updates.extend(retained_pending_updates);

        if pending_nblocks != 0 {
            writer.update_current_logical_size(pending_nblocks * i64::from(BLCKSZ));
            self.pending_nblocks = 0;
        }

        Ok(())
    }

    ///
    /// Finish this atomic update, writing all the updated keys to the
    /// underlying timeline.
    /// All the modifications in this atomic update are stamped by the specified LSN.
    ///
    pub async fn commit(&mut self, ctx: &RequestContext) -> anyhow::Result<()> {
        let writer = self.tline.writer().await;
        let lsn = self.lsn;
        let pending_nblocks = self.pending_nblocks;
        self.pending_nblocks = 0;

        for (key, value) in self.pending_updates.drain() {
            writer.put(key, lsn, &value, ctx).await?;
        }
        for key_range in self.pending_deletions.drain(..) {
            writer.delete(key_range, lsn).await?;
        }

        writer.finish_write(lsn);

        if pending_nblocks != 0 {
            writer.update_current_logical_size(pending_nblocks * i64::from(BLCKSZ));
        }

        Ok(())
    }

    // Internal helper functions to batch the modifications

    async fn get(&self, key: Key, ctx: &RequestContext) -> Result<Bytes, PageReconstructError> {
        // Have we already updated the same key? Read the pending updated
        // version in that case.
        //
        // Note: we don't check pending_deletions. It is an error to request a
        // value that has been removed, deletion only avoids leaking storage.
        if let Some(value) = self.pending_updates.get(&key) {
            if let Value::Image(img) = value {
                Ok(img.clone())
            } else {
                // Currently, we never need to read back a WAL record that we
                // inserted in the same "transaction". All the metadata updates
                // work directly with Images, and we never need to read actual
                // data pages. We could handle this if we had to, by calling
                // the walredo manager, but let's keep it simple for now.
                Err(PageReconstructError::from(anyhow::anyhow!(
                    "unexpected pending WAL record"
                )))
            }
        } else {
            let lsn = Lsn::max(self.tline.get_last_record_lsn(), self.lsn);
            self.tline.get(key, lsn, ctx).await
        }
    }

    fn put(&mut self, key: Key, val: Value) {
        self.pending_updates.insert(key, val);
    }

    fn delete(&mut self, key_range: Range<Key>) {
        trace!("DELETE {}-{}", key_range.start, key_range.end);
        self.pending_deletions.push(key_range);
    }
}

//--- Metadata structs stored in key-value pairs in the repository.

#[derive(Debug, Serialize, Deserialize)]
struct DbDirectory {
    // (spcnode, dbnode) -> (do relmapper and PG_VERSION files exist)
    dbdirs: HashMap<(Oid, Oid), bool>,
}

#[derive(Debug, Serialize, Deserialize)]
struct TwoPhaseDirectory {
    xids: HashSet<TransactionId>,
}

#[derive(Debug, Serialize, Deserialize, Default)]
struct RelDirectory {
    // Set of relations that exist. (relfilenode, forknum)
    //
    // TODO: Store it as a btree or radix tree or something else that spans multiple
    // key-value pairs, if you have a lot of relations
    rels: HashSet<(Oid, u8)>,
}

#[derive(Debug, Serialize, Deserialize, Default)]
struct AuxFilesDirectory {
    files: HashMap<String, Bytes>,
}

#[derive(Debug, Serialize, Deserialize)]
struct RelSizeEntry {
    nblocks: u32,
}

#[derive(Debug, Serialize, Deserialize, Default)]
struct SlruSegmentDirectory {
    // Set of SLRU segments that exist.
    segments: HashSet<u32>,
}

static ZERO_PAGE: Bytes = Bytes::from_static(&[0u8; BLCKSZ as usize]);

// Layout of the Key address space
//
// The Key struct, used to address the underlying key-value store, consists of
// 18 bytes, split into six fields. See 'Key' in repository.rs. We need to map
// all the data and metadata keys into those 18 bytes.
//
// Principles for the mapping:
//
// - Things that are often accessed or modified together, should be close to
//   each other in the key space. For example, if a relation is extended by one
//   block, we create a new key-value pair for the block data, and update the
//   relation size entry. Because of that, the RelSize key comes after all the
//   RelBlocks of a relation: the RelSize and the last RelBlock are always next
//   to each other.
//
// The key space is divided into four major sections, identified by the first
// byte, and the form a hierarchy:
//
// 00 Relation data and metadata
//
//   DbDir    () -> (dbnode, spcnode)
//   Filenodemap
//   RelDir   -> relnode forknum
//       RelBlocks
//       RelSize
//
// 01 SLRUs
//
//   SlruDir  kind
//   SlruSegBlocks segno
//   SlruSegSize
//
// 02 pg_twophase
//
// 03 misc
//    Controlfile
//    checkpoint
//    pg_version
//
// 04 aux files
//
// Below is a full list of the keyspace allocation:
//
// DbDir:
// 00 00000000 00000000 00000000 00   00000000
//
// Filenodemap:
// 00 SPCNODE  DBNODE   00000000 00   00000000
//
// RelDir:
// 00 SPCNODE  DBNODE   00000000 00   00000001 (Postgres never uses relfilenode 0)
//
// RelBlock:
// 00 SPCNODE  DBNODE   RELNODE  FORK BLKNUM
//
// RelSize:
// 00 SPCNODE  DBNODE   RELNODE  FORK FFFFFFFF
//
// SlruDir:
// 01 kind     00000000 00000000 00   00000000
//
// SlruSegBlock:
// 01 kind     00000001 SEGNO    00   BLKNUM
//
// SlruSegSize:
// 01 kind     00000001 SEGNO    00   FFFFFFFF
//
// TwoPhaseDir:
// 02 00000000 00000000 00000000 00   00000000
//
// TwoPhaseFile:
// 02 00000000 00000000 00000000 00   XID
//
// ControlFile:
// 03 00000000 00000000 00000000 00   00000000
//
// Checkpoint:
// 03 00000000 00000000 00000000 00   00000001
//
// AuxFiles:
// 03 00000000 00000000 00000000 00   00000002
//

//-- Section 01: relation data and metadata

const DBDIR_KEY: Key = Key {
    field1: 0x00,
    field2: 0,
    field3: 0,
    field4: 0,
    field5: 0,
    field6: 0,
};

fn dbdir_key_range(spcnode: Oid, dbnode: Oid) -> Range<Key> {
    Key {
        field1: 0x00,
        field2: spcnode,
        field3: dbnode,
        field4: 0,
        field5: 0,
        field6: 0,
    }..Key {
        field1: 0x00,
        field2: spcnode,
        field3: dbnode,
        field4: 0xffffffff,
        field5: 0xff,
        field6: 0xffffffff,
    }
}

fn relmap_file_key(spcnode: Oid, dbnode: Oid) -> Key {
    Key {
        field1: 0x00,
        field2: spcnode,
        field3: dbnode,
        field4: 0,
        field5: 0,
        field6: 0,
    }
}

fn rel_dir_to_key(spcnode: Oid, dbnode: Oid) -> Key {
    Key {
        field1: 0x00,
        field2: spcnode,
        field3: dbnode,
        field4: 0,
        field5: 0,
        field6: 1,
    }
}

fn rel_block_to_key(rel: RelTag, blknum: BlockNumber) -> Key {
    Key {
        field1: 0x00,
        field2: rel.spcnode,
        field3: rel.dbnode,
        field4: rel.relnode,
        field5: rel.forknum,
        field6: blknum,
    }
}

fn rel_size_to_key(rel: RelTag) -> Key {
    Key {
        field1: 0x00,
        field2: rel.spcnode,
        field3: rel.dbnode,
        field4: rel.relnode,
        field5: rel.forknum,
        field6: 0xffffffff,
    }
}

fn rel_key_range(rel: RelTag) -> Range<Key> {
    Key {
        field1: 0x00,
        field2: rel.spcnode,
        field3: rel.dbnode,
        field4: rel.relnode,
        field5: rel.forknum,
        field6: 0,
    }..Key {
        field1: 0x00,
        field2: rel.spcnode,
        field3: rel.dbnode,
        field4: rel.relnode,
        field5: rel.forknum + 1,
        field6: 0,
    }
}

//-- Section 02: SLRUs

fn slru_dir_to_key(kind: SlruKind) -> Key {
    Key {
        field1: 0x01,
        field2: match kind {
            SlruKind::Clog => 0x00,
            SlruKind::MultiXactMembers => 0x01,
            SlruKind::MultiXactOffsets => 0x02,
        },
        field3: 0,
        field4: 0,
        field5: 0,
        field6: 0,
    }
}

fn slru_block_to_key(kind: SlruKind, segno: u32, blknum: BlockNumber) -> Key {
    Key {
        field1: 0x01,
        field2: match kind {
            SlruKind::Clog => 0x00,
            SlruKind::MultiXactMembers => 0x01,
            SlruKind::MultiXactOffsets => 0x02,
        },
        field3: 1,
        field4: segno,
        field5: 0,
        field6: blknum,
    }
}

fn slru_segment_size_to_key(kind: SlruKind, segno: u32) -> Key {
    Key {
        field1: 0x01,
        field2: match kind {
            SlruKind::Clog => 0x00,
            SlruKind::MultiXactMembers => 0x01,
            SlruKind::MultiXactOffsets => 0x02,
        },
        field3: 1,
        field4: segno,
        field5: 0,
        field6: 0xffffffff,
    }
}

fn slru_segment_key_range(kind: SlruKind, segno: u32) -> Range<Key> {
    let field2 = match kind {
        SlruKind::Clog => 0x00,
        SlruKind::MultiXactMembers => 0x01,
        SlruKind::MultiXactOffsets => 0x02,
    };

    Key {
        field1: 0x01,
        field2,
        field3: 1,
        field4: segno,
        field5: 0,
        field6: 0,
    }..Key {
        field1: 0x01,
        field2,
        field3: 1,
        field4: segno,
        field5: 1,
        field6: 0,
    }
}

//-- Section 03: pg_twophase

const TWOPHASEDIR_KEY: Key = Key {
    field1: 0x02,
    field2: 0,
    field3: 0,
    field4: 0,
    field5: 0,
    field6: 0,
};

fn twophase_file_key(xid: TransactionId) -> Key {
    Key {
        field1: 0x02,
        field2: 0,
        field3: 0,
        field4: 0,
        field5: 0,
        field6: xid,
    }
}

fn twophase_key_range(xid: TransactionId) -> Range<Key> {
    let (next_xid, overflowed) = xid.overflowing_add(1);

    Key {
        field1: 0x02,
        field2: 0,
        field3: 0,
        field4: 0,
        field5: 0,
        field6: xid,
    }..Key {
        field1: 0x02,
        field2: 0,
        field3: 0,
        field4: 0,
        field5: u8::from(overflowed),
        field6: next_xid,
    }
}

//-- Section 03: Control file
const CONTROLFILE_KEY: Key = Key {
    field1: 0x03,
    field2: 0,
    field3: 0,
    field4: 0,
    field5: 0,
    field6: 0,
};

const CHECKPOINT_KEY: Key = Key {
    field1: 0x03,
    field2: 0,
    field3: 0,
    field4: 0,
    field5: 0,
    field6: 1,
};

const AUX_FILES_KEY: Key = Key {
    field1: 0x03,
    field2: 0,
    field3: 0,
    field4: 0,
    field5: 0,
    field6: 2,
};

// Reverse mappings for a few Keys.
// These are needed by WAL redo manager.

pub fn key_to_rel_block(key: Key) -> anyhow::Result<(RelTag, BlockNumber)> {
    Ok(match key.field1 {
        0x00 => (
            RelTag {
                spcnode: key.field2,
                dbnode: key.field3,
                relnode: key.field4,
                forknum: key.field5,
            },
            key.field6,
        ),
        _ => anyhow::bail!("unexpected value kind 0x{:02x}", key.field1),
    })
}

fn is_rel_block_key(key: Key) -> bool {
    key.field1 == 0x00 && key.field4 != 0
}

pub fn is_rel_fsm_block_key(key: Key) -> bool {
    key.field1 == 0x00 && key.field4 != 0 && key.field5 == FSM_FORKNUM && key.field6 != 0xffffffff
}

pub fn is_rel_vm_block_key(key: Key) -> bool {
    key.field1 == 0x00
        && key.field4 != 0
        && key.field5 == VISIBILITYMAP_FORKNUM
        && key.field6 != 0xffffffff
}

pub fn key_to_slru_block(key: Key) -> anyhow::Result<(SlruKind, u32, BlockNumber)> {
    Ok(match key.field1 {
        0x01 => {
            let kind = match key.field2 {
                0x00 => SlruKind::Clog,
                0x01 => SlruKind::MultiXactMembers,
                0x02 => SlruKind::MultiXactOffsets,
                _ => anyhow::bail!("unrecognized slru kind 0x{:02x}", key.field2),
            };
            let segno = key.field4;
            let blknum = key.field6;

            (kind, segno, blknum)
        }
        _ => anyhow::bail!("unexpected value kind 0x{:02x}", key.field1),
    })
}

fn is_slru_block_key(key: Key) -> bool {
    key.field1 == 0x01                // SLRU-related
        && key.field3 == 0x00000001   // but not SlruDir
        && key.field6 != 0xffffffff // and not SlruSegSize
}

#[allow(clippy::bool_assert_comparison)]
#[cfg(test)]
mod tests {
    //use super::repo_harness::*;
    //use super::*;

    /*
        fn assert_current_logical_size<R: Repository>(timeline: &DatadirTimeline<R>, lsn: Lsn) {
            let incremental = timeline.get_current_logical_size();
            let non_incremental = timeline
                .get_current_logical_size_non_incremental(lsn)
                .unwrap();
            assert_eq!(incremental, non_incremental);
        }
    */

    /*
    ///
    /// Test list_rels() function, with branches and dropped relations
    ///
    #[test]
    fn test_list_rels_drop() -> Result<()> {
        let repo = RepoHarness::create("test_list_rels_drop")?.load();
        let tline = create_empty_timeline(repo, TIMELINE_ID)?;
        const TESTDB: u32 = 111;

        // Import initial dummy checkpoint record, otherwise the get_timeline() call
        // after branching fails below
        let mut writer = tline.begin_record(Lsn(0x10));
        writer.put_checkpoint(ZERO_CHECKPOINT.clone())?;
        writer.finish()?;

        // Create a relation on the timeline
        let mut writer = tline.begin_record(Lsn(0x20));
        writer.put_rel_page_image(TESTREL_A, 0, TEST_IMG("foo blk 0 at 2"))?;
        writer.finish()?;

        let writer = tline.begin_record(Lsn(0x00));
        writer.finish()?;

        // Check that list_rels() lists it after LSN 2, but no before it
        assert!(!tline.list_rels(0, TESTDB, Lsn(0x10))?.contains(&TESTREL_A));
        assert!(tline.list_rels(0, TESTDB, Lsn(0x20))?.contains(&TESTREL_A));
        assert!(tline.list_rels(0, TESTDB, Lsn(0x30))?.contains(&TESTREL_A));

        // Create a branch, check that the relation is visible there
        repo.branch_timeline(&tline, NEW_TIMELINE_ID, Lsn(0x30))?;
        let newtline = match repo.get_timeline(NEW_TIMELINE_ID)?.local_timeline() {
            Some(timeline) => timeline,
            None => panic!("Should have a local timeline"),
        };
        let newtline = DatadirTimelineImpl::new(newtline);
        assert!(newtline
            .list_rels(0, TESTDB, Lsn(0x30))?
            .contains(&TESTREL_A));

        // Drop it on the branch
        let mut new_writer = newtline.begin_record(Lsn(0x40));
        new_writer.drop_relation(TESTREL_A)?;
        new_writer.finish()?;

        // Check that it's no longer listed on the branch after the point where it was dropped
        assert!(newtline
            .list_rels(0, TESTDB, Lsn(0x30))?
            .contains(&TESTREL_A));
        assert!(!newtline
            .list_rels(0, TESTDB, Lsn(0x40))?
            .contains(&TESTREL_A));

        // Run checkpoint and garbage collection and check that it's still not visible
        newtline.checkpoint(CheckpointConfig::Forced)?;
        repo.gc_iteration(Some(NEW_TIMELINE_ID), 0, true)?;

        assert!(!newtline
            .list_rels(0, TESTDB, Lsn(0x40))?
            .contains(&TESTREL_A));

        Ok(())
    }
     */

    /*
    #[test]
    fn test_read_beyond_eof() -> Result<()> {
        let repo = RepoHarness::create("test_read_beyond_eof")?.load();
        let tline = create_test_timeline(repo, TIMELINE_ID)?;

        make_some_layers(&tline, Lsn(0x20))?;
        let mut writer = tline.begin_record(Lsn(0x60));
        walingest.put_rel_page_image(
            &mut writer,
            TESTREL_A,
            0,
            TEST_IMG(&format!("foo blk 0 at {}", Lsn(0x60))),
        )?;
        writer.finish()?;

        // Test read before rel creation. Should error out.
        assert!(tline.get_rel_page_at_lsn(TESTREL_A, 1, Lsn(0x10), false).is_err());

        // Read block beyond end of relation at different points in time.
        // These reads should fall into different delta, image, and in-memory layers.
        assert_eq!(tline.get_rel_page_at_lsn(TESTREL_A, 1, Lsn(0x20), false)?, ZERO_PAGE);
        assert_eq!(tline.get_rel_page_at_lsn(TESTREL_A, 1, Lsn(0x25), false)?, ZERO_PAGE);
        assert_eq!(tline.get_rel_page_at_lsn(TESTREL_A, 1, Lsn(0x30), false)?, ZERO_PAGE);
        assert_eq!(tline.get_rel_page_at_lsn(TESTREL_A, 1, Lsn(0x35), false)?, ZERO_PAGE);
        assert_eq!(tline.get_rel_page_at_lsn(TESTREL_A, 1, Lsn(0x40), false)?, ZERO_PAGE);
        assert_eq!(tline.get_rel_page_at_lsn(TESTREL_A, 1, Lsn(0x45), false)?, ZERO_PAGE);
        assert_eq!(tline.get_rel_page_at_lsn(TESTREL_A, 1, Lsn(0x50), false)?, ZERO_PAGE);
        assert_eq!(tline.get_rel_page_at_lsn(TESTREL_A, 1, Lsn(0x55), false)?, ZERO_PAGE);
        assert_eq!(tline.get_rel_page_at_lsn(TESTREL_A, 1, Lsn(0x60), false)?, ZERO_PAGE);

        // Test on an in-memory layer with no preceding layer
        let mut writer = tline.begin_record(Lsn(0x70));
        walingest.put_rel_page_image(
            &mut writer,
            TESTREL_B,
            0,
            TEST_IMG(&format!("foo blk 0 at {}", Lsn(0x70))),
        )?;
        writer.finish()?;

        assert_eq!(tline.get_rel_page_at_lsn(TESTREL_B, 1, Lsn(0x70), false)?6, ZERO_PAGE);

        Ok(())
    }
     */
}<|MERGE_RESOLUTION|>--- conflicted
+++ resolved
@@ -22,11 +22,8 @@
 use std::ops::ControlFlow;
 use std::ops::Range;
 use tracing::{debug, trace, warn};
-<<<<<<< HEAD
+use utils::bin_ser::DeserializeError;
 use utils::exp_counter::ExpCounter;
-=======
-use utils::bin_ser::DeserializeError;
->>>>>>> 74d150ba
 use utils::{bin_ser::BeSer, lsn::Lsn};
 
 /// Block number within a relation or SLRU. This matches PostgreSQL's BlockNumber type.
@@ -37,15 +34,6 @@
     /// Found commits both before and after the given timestamp
     Present(Lsn),
 
-<<<<<<< HEAD
-    /// All commits <= LSN happened before the given timestamp
-    Future(Lsn),
-
-    /// All commits > LSN happened after the given timestamp,
-    /// but any commits older than the returned LSN
-    /// might have happened before or after the given timestamp.
-    /// We don't know because no data before the given lsn is available
-=======
     /// Found no commits after the given timestamp, this means
     /// that the newest data in the branch is older than the given
     /// timestamp.
@@ -59,14 +47,10 @@
     /// but any commits < LSN might have happened before or after
     /// the given timestamp. We don't know because no data before
     /// the given lsn is available.
->>>>>>> 74d150ba
     Past(Lsn),
 
     /// We have found no commit with a timestamp,
     /// so we can't return anything meaningful.
-<<<<<<< HEAD
-    /// The associated LSN is a lower bound value.
-=======
     ///
     /// The associated LSN is the lower bound value we can safely
     /// create branches on, but no statement is made if it is
@@ -74,7 +58,6 @@
     ///
     /// This variant can e.g. be returned right after a
     /// cluster import.
->>>>>>> 74d150ba
     NoData(Lsn),
 }
 
@@ -455,16 +438,12 @@
         }
         // If `found_smaller == true`, `low` is the LSN of the last commit record
         // before or at `search_timestamp`
-<<<<<<< HEAD
-        let commit_lsn = Lsn(low * 8);
-=======
         //
         // FIXME: it would be better to get the LSN of the previous commit.
         // Otherwise, if you restore to the returned LSN, the database will
         // include physical changes from later commits that will be marked
         // as aborted, and will need to be vacuumed away.
-        let commit_lsn = Lsn((low - 1) * 8);
->>>>>>> 74d150ba
+        let commit_lsn = Lsn(low * 8);
         match (found_smaller, found_larger) {
             (false, false) => {
                 // This can happen if no commit records have been processed yet, e.g.
@@ -476,11 +455,7 @@
                 Ok(LsnForTimestamp::Past(min_lsn))
             }
             (true, false) => {
-<<<<<<< HEAD
-                // Only found a commit with timestamp smaller than the request.
-=======
                 // Only found commits with timestamps smaller than the request.
->>>>>>> 74d150ba
                 // It's still a valid case for branch creation, return it.
                 // And `update_gc_info()` ignores LSN for a `LsnForTimestamp::Future`
                 // case, anyway.
