--- conflicted
+++ resolved
@@ -76,16 +76,13 @@
         None => None,
     };
 
-<<<<<<< HEAD
-    let rt0 = Runtime::new().unwrap();
-    rt0.block_on(async {
-        download_extension(&ext_remote_storage, ExtensionType::Shared, pgbin)
-            .await
-            .expect("download shared extensions should work");
-    });
-
-=======
->>>>>>> 7cdcc8a5
+    // let rt0 = Runtime::new().unwrap();
+    // rt0.block_on(async {
+    //     download_extension(&ext_remote_storage, ExtensionType::Shared, pgbin)
+    //         .await
+    //         .expect("download shared extensions should work");
+    // });
+
     let http_port = *matches
         .get_one::<u16>("http-port")
         .expect("http-port is required");
