pub mod basebackup;
pub mod config;
pub mod http;
pub mod import_datadir;
pub mod keyspace;
pub mod metrics;
pub mod page_cache;
pub mod page_service;
pub mod pgdatadir_mapping;
pub mod profiling;
pub mod reltag;
pub mod repository;
pub mod storage_sync;
pub mod task_mgr;
pub mod tenant;
pub mod tenant_config;
pub mod tenant_mgr;
pub mod tenant_tasks;
<<<<<<< HEAD
pub mod timelines;
pub mod trace;
=======
>>>>>>> b99bed51
pub mod virtual_file;
pub mod walingest;
pub mod walreceiver;
pub mod walrecord;
pub mod walredo;

use std::collections::HashMap;

use tracing::info;
use utils::id::{TenantId, TimelineId};

use crate::task_mgr::TaskKind;

/// Current storage format version
///
/// This is embedded in the header of all the layer files.
/// If you make any backwards-incompatible changes to the storage
/// format, bump this!
/// Note that TimelineMetadata uses its own version number to track
/// backwards-compatible changes to the metadata format.
pub const STORAGE_FORMAT_VERSION: u16 = 3;

pub const DEFAULT_PG_VERSION: u32 = 14;

// Magic constants used to identify different kinds of files
pub const IMAGE_FILE_MAGIC: u16 = 0x5A60;
pub const DELTA_FILE_MAGIC: u16 = 0x5A61;

pub const LOG_FILE_NAME: &str = "pageserver.log";

/// Config for the Repository checkpointer
#[derive(Debug, Clone, Copy)]
pub enum CheckpointConfig {
    // Flush all in-memory data
    Flush,
    // Flush all in-memory data and reconstruct all page images
    Forced,
}

pub async fn shutdown_pageserver(exit_code: i32) {
    // Shut down the libpq endpoint task. This prevents new connections from
    // being accepted.
    task_mgr::shutdown_tasks(Some(TaskKind::LibpqEndpointListener), None, None).await;

    // Shut down any page service tasks.
    task_mgr::shutdown_tasks(Some(TaskKind::PageRequestHandler), None, None).await;

    // Shut down all the tenants. This flushes everything to disk and kills
    // the checkpoint and GC tasks.
    tenant_mgr::shutdown_all_tenants().await;

    // Stop syncing with remote storage.
    //
    // FIXME: Does this wait for the sync tasks to finish syncing what's queued up?
    // Should it?
    task_mgr::shutdown_tasks(Some(TaskKind::StorageSync), None, None).await;

    // Shut down the HTTP endpoint last, so that you can still check the server's
    // status while it's shutting down.
    // FIXME: We should probably stop accepting commands like attach/detach earlier.
    task_mgr::shutdown_tasks(Some(TaskKind::HttpEndpointListener), None, None).await;

    // There should be nothing left, but let's be sure
    task_mgr::shutdown_tasks(None, None, None).await;

    info!("Shut down successfully completed");
    std::process::exit(exit_code);
}

const DEFAULT_BASE_BACKOFF_SECONDS: f64 = 0.1;
const DEFAULT_MAX_BACKOFF_SECONDS: f64 = 3.0;

async fn exponential_backoff(n: u32, base_increment: f64, max_seconds: f64) {
    let backoff_duration_seconds =
        exponential_backoff_duration_seconds(n, base_increment, max_seconds);
    if backoff_duration_seconds > 0.0 {
        info!(
            "Backoff: waiting {backoff_duration_seconds} seconds before processing with the task",
        );
        tokio::time::sleep(std::time::Duration::from_secs_f64(backoff_duration_seconds)).await;
    }
}

fn exponential_backoff_duration_seconds(n: u32, base_increment: f64, max_seconds: f64) -> f64 {
    if n == 0 {
        0.0
    } else {
        (1.0 + base_increment).powf(f64::from(n)).min(max_seconds)
    }
}

/// A newtype to store arbitrary data grouped by tenant and timeline ids.
/// One could use [`utils::id::TenantTimelineId`] for grouping, but that would
/// not include the cases where a certain tenant has zero timelines.
/// This is sometimes important: a tenant could be registered during initial load from FS,
/// even if he has no timelines on disk.
#[derive(Debug)]
pub struct TenantTimelineValues<T>(HashMap<TenantId, HashMap<TimelineId, T>>);

impl<T> TenantTimelineValues<T> {
    fn new() -> Self {
        Self(HashMap::new())
    }

    fn with_capacity(capacity: usize) -> Self {
        Self(HashMap::with_capacity(capacity))
    }

    /// A convenience method to map certain values and omit some of them, if needed.
    /// Tenants that won't have any timeline entries due to the filtering, will still be preserved
    /// in the structure.
    fn filter_map<F, NewT>(self, map: F) -> TenantTimelineValues<NewT>
    where
        F: Fn(T) -> Option<NewT>,
    {
        let capacity = self.0.len();
        self.0.into_iter().fold(
            TenantTimelineValues::<NewT>::with_capacity(capacity),
            |mut new_values, (tenant_id, old_values)| {
                let new_timeline_values = new_values.0.entry(tenant_id).or_default();
                for (timeline_id, old_value) in old_values {
                    if let Some(new_value) = map(old_value) {
                        new_timeline_values.insert(timeline_id, new_value);
                    }
                }
                new_values
            },
        )
    }
}

/// A suffix to be used during file sync from the remote storage,
/// to ensure that we do not leave corrupted files that pretend to be layers.
const TEMP_FILE_SUFFIX: &str = "___temp";

#[cfg(test)]
mod backoff_defaults_tests {
    use super::*;

    #[test]
    fn backoff_defaults_produce_growing_backoff_sequence() {
        let mut current_backoff_value = None;

        for i in 0..10_000 {
            let new_backoff_value = exponential_backoff_duration_seconds(
                i,
                DEFAULT_BASE_BACKOFF_SECONDS,
                DEFAULT_MAX_BACKOFF_SECONDS,
            );

            if let Some(old_backoff_value) = current_backoff_value.replace(new_backoff_value) {
                assert!(
                    old_backoff_value <= new_backoff_value,
                    "{i}th backoff value {new_backoff_value} is smaller than the previous one {old_backoff_value}"
                )
            }
        }

        assert_eq!(
            current_backoff_value.expect("Should have produced backoff values to compare"),
            DEFAULT_MAX_BACKOFF_SECONDS,
            "Given big enough of retries, backoff should reach its allowed max value"
        );
    }
}

#[cfg(test)]
mod tests {
    use crate::tenant::harness::TIMELINE_ID;

    use super::*;

    #[test]
    fn tenant_timeline_value_mapping() {
        let first_tenant = TenantId::generate();
        let second_tenant = TenantId::generate();
        assert_ne!(first_tenant, second_tenant);

        let mut initial = TenantTimelineValues::new();
        initial
            .0
            .entry(first_tenant)
            .or_default()
            .insert(TIMELINE_ID, "test_value");
        let _ = initial.0.entry(second_tenant).or_default();
        assert_eq!(initial.0.len(), 2, "Should have entries for both tenants");

        let filtered = initial.filter_map(|_| None::<&str>).0;
        assert_eq!(
            filtered.len(),
            2,
            "Should have entries for both tenants even after filtering away all entries"
        );
        assert!(filtered.contains_key(&first_tenant));
        assert!(filtered.contains_key(&second_tenant));
    }
}<|MERGE_RESOLUTION|>--- conflicted
+++ resolved
@@ -16,11 +16,8 @@
 pub mod tenant_config;
 pub mod tenant_mgr;
 pub mod tenant_tasks;
-<<<<<<< HEAD
 pub mod timelines;
 pub mod trace;
-=======
->>>>>>> b99bed51
 pub mod virtual_file;
 pub mod walingest;
 pub mod walreceiver;
